--- conflicted
+++ resolved
@@ -22,10 +22,7 @@
         uses: actions/checkout@v2
       - name: Test PASETO Middleware
         run: cd ./paseto && go test ./... -v -race
-<<<<<<< HEAD
-      - name: Test otelfiber Middleware
-        run: cd ./otelfiber && go test ./... -v -race
-=======
       - name: Test Fiberzap Middleware
         run: cd ./fiberzap && go test ./... -v -race
->>>>>>> ed00d4b0
+      - name: Test otelfiber Middleware
+        run: cd ./otelfiber && go test ./... -v -race